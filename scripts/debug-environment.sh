#!/usr/bin/env bash

# Claude Auto-Resume - Environment Debug Script
# Comprehensive environment validation and diagnostics
# Version: 1.0.0

set -euo pipefail

# Colors for output
RED='\033[0;31m'
GREEN='\033[0;32m' 
YELLOW='\033[1;33m'
BLUE='\033[0;34m'
NC='\033[0m' # No Color

# Helper functions
print_header() {
    echo -e "\n${BLUE}=== $1 ===${NC}"
}

print_success() {
    echo -e "  ${GREEN}✅ $1${NC}"
}

print_warning() {
    echo -e "  ${YELLOW}⚠️  $1${NC}"
}

print_error() {
    echo -e "  ${RED}❌ $1${NC}"
}

check_command() {
    local cmd="$1"
    local description="$2"
    local version_flag="${3:-}"
    
    if command -v "$cmd" >/dev/null 2>&1; then
        location=$(command -v "$cmd")
        if [[ -n "$version_flag" ]]; then
            version=$($cmd $version_flag 2>&1 | head -1 || echo "Unknown")
            print_success "$description: $location ($version)"
        else
            print_success "$description: $location"
        fi
        return 0
    else
        print_error "$description: NOT FOUND"
        return 1
    fi
}

print_header "Environment Diagnostics - $(date)"

# System Information
print_header "System Information"
echo -e "  OS: $(uname -s) $(uname -r)"
echo -e "  Architecture: $(uname -m)"
echo -e "  Shell: $SHELL"
echo -e "  User: $USER"
echo -e "  Hostname: $(hostname)"
echo -e "  Working Directory: $(pwd)"

# Core Dependencies
print_header "Core Dependencies"
check_command "bash" "Bash" "--version"
check_command "git" "Git" "--version" 
check_command "gh" "GitHub CLI" "--version"
check_command "tmux" "tmux" "-V"
check_command "claude" "Claude CLI" "--version"

# Optional Dependencies  
print_header "Optional Dependencies"
check_command "claunch" "claunch" "--version" || print_warning "claunch not found (optional)"
check_command "jq" "jq" "--version" || print_warning "jq not found (optional)"
check_command "curl" "curl" "--version" || print_warning "curl not found (optional)"

# Development Tools
print_header "Development Tools"
check_command "shellcheck" "ShellCheck" "--version" || print_warning "ShellCheck not found (recommended for development)"
check_command "bats" "Bats" "--version" || print_error "Bats not found (required for testing)"
check_command "make" "Make" "--version" || print_warning "Make not found (optional, for Makefile targets)"

# Git Repository Status
print_header "Git Repository Status"
if git rev-parse --git-dir >/dev/null 2>&1; then
    print_success "Git repository detected"
    echo -e "  Current branch: $(git branch --show-current)"
    echo -e "  Repository root: $(git rev-parse --show-toplevel)"
    
    modified_files=$(git status --porcelain | wc -l)
    if [[ $modified_files -gt 0 ]]; then
        print_warning "$modified_files modified files in working directory"
        echo -e "    Staged files: $(git diff --cached --name-only | wc -l)"
        echo -e "    Unstaged files: $(git diff --name-only | wc -l)"
        echo -e "    Untracked files: $(git ls-files --others --exclude-standard | wc -l)"
    else
        print_success "Clean working directory"
    fi
    
    # Check for problematic files
<<<<<<< HEAD
    log_files=$(git status --porcelain | grep -E "logs/.*\.log|task-queue\.json" | wc -l)
    log_files=${log_files:-0}  # Default to 0 if empty
    if [[ "$log_files" -gt 0 ]]; then
=======
    log_files=$(git status --porcelain | grep -E "logs/.*\.log|task-queue\.json" | wc -l | tr -d ' ' || echo 0)
    if [[ $log_files -gt 0 ]]; then
>>>>>>> 9e2664da
        print_warning "$log_files log/runtime files in git status (should be ignored)"
        echo -e "    Run: make git-unstage-logs"
    fi
else
    print_error "Not in a git repository"
fi

# Project Structure
print_header "Project Structure"
for dir in src scripts tests logs queue; do
    if [[ -d "$dir" ]]; then
        print_success "$dir/ directory exists"
        # Use array to count files without subprocess overhead
        if ! mapfile -t dir_files < <(find "$dir" -type f 2>&1); then
            local find_error="$?"
            print_warning "File discovery failed in $dir: exit code $find_error"
            dir_files=()  # Initialize empty array on failure
        fi
        echo -e "    Files: ${#dir_files[@]}"
    else
        print_error "$dir/ directory missing"
    fi
done

# Key Files
print_header "Key Configuration Files"
for file in CLAUDE.md Makefile .gitignore; do
    if [[ -f "$file" ]]; then
        print_success "$file exists"
        echo -e "    Size: $(wc -l < "$file") lines"
    else
        print_warning "$file missing"
    fi
done

# Setup Wizard
print_header "Setup Wizard Status"
if [[ -f "src/setup-wizard.sh" ]]; then
    print_success "Setup wizard found"
    
    # Check syntax
    if bash -n src/setup-wizard.sh 2>/dev/null; then
        print_success "Setup wizard syntax valid"
    else
        print_error "Setup wizard has syntax errors"
    fi
    
    # Check modular architecture
    if [[ -d "src/wizard" ]]; then
        # Use array to avoid subprocess overhead
        if ! mapfile -t wizard_modules < <(find src/wizard -name "*.sh" -type f 2>&1); then
            local find_error="$?"
            print_warning "Wizard module discovery failed: exit code $find_error"
            wizard_modules=()  # Initialize empty array on failure
        fi
        module_count=${#wizard_modules[@]}
        print_success "Modular architecture available ($module_count modules)"
        for module in src/wizard/*.sh; do
            if [[ -f "$module" ]]; then
                module_name=$(basename "$module")
                if bash -n "$module" 2>/dev/null; then
                    echo -e "    ✓ $module_name (syntax OK)"
                else
                    echo -e "    ❌ $module_name (syntax error)"
                fi
            fi
        done
    else
        print_warning "Modular architecture not available (will use monolithic mode)"
    fi
else
    print_error "Setup wizard not found"
fi

# Testing Environment
print_header "Testing Environment"
if [[ -f "scripts/run-tests.sh" ]]; then
    print_success "Test runner found"
    
    # Check test structure - use arrays to avoid multiple subprocess calls
    # Discover test files with robust error handling
    if ! mapfile -t unit_test_files < <(find tests/unit -name "*.bats" -type f 2>&1); then
        print_warning "Unit test discovery failed - directory may not exist"
        unit_test_files=()
    fi
    
    if ! mapfile -t integration_test_files < <(find tests/integration -name "*.bats" -type f 2>&1); then
        print_warning "Integration test discovery failed - directory may not exist"  
        integration_test_files=()
    fi
    unit_tests=${#unit_test_files[@]}
    integration_tests=${#integration_test_files[@]}
    
    echo -e "    Unit tests: $unit_tests"
    echo -e "    Integration tests: $integration_tests"
    
    if [[ $unit_tests -eq 0 && $integration_tests -eq 0 ]]; then
        print_warning "No test files found"
    fi
else
    print_error "Test runner not found"
fi

# Network Connectivity (for Claude CLI)
print_header "Network Connectivity"
if command -v curl >/dev/null 2>&1; then
    if curl -s --max-time 5 https://api.anthropic.com >/dev/null 2>&1; then
        print_success "Anthropic API reachable"
    else
        print_warning "Anthropic API not reachable (check network/firewall)"
    fi
else
    print_warning "Cannot test network (curl not available)"
fi

# tmux Sessions
print_header "tmux Sessions"
if command -v tmux >/dev/null 2>&1; then
    session_count=$(tmux list-sessions 2>/dev/null | wc -l || echo 0)
    if [[ $session_count -gt 0 ]]; then
        print_success "$session_count active tmux sessions"
        tmux list-sessions 2>/dev/null | while read -r line; do
            echo -e "    • $line"
        done
    else
        echo -e "  ${BLUE}ℹ️  No active tmux sessions${NC}"
    fi
else
    print_error "tmux not available"
fi

# Disk Space
print_header "Disk Space"
echo -e "  Project directory usage:"
du -sh . 2>/dev/null | sed 's/^/    /'
echo -e "  Available space:"
df -h . 2>/dev/null | tail -1 | awk '{print "    " $4 " available (" $5 " used)"}' || echo "    Cannot determine disk space"

# Permissions
print_header "Permissions"
for script in src/*.sh scripts/*.sh; do
    if [[ -f "$script" ]]; then
        if [[ -x "$script" ]]; then
            echo -e "  ${GREEN}✓${NC} $script (executable)"
        else
            print_warning "$script (not executable - may need: chmod +x $script)"
        fi
    fi
done

# Summary
print_header "Environment Summary"
echo -e "  ${BLUE}Environment Status:${NC}"

# Count issues
critical_issues=0
warnings=0

# Critical: missing core dependencies
command -v bash >/dev/null 2>&1 || ((critical_issues++))
command -v git >/dev/null 2>&1 || ((critical_issues++))
command -v tmux >/dev/null 2>&1 || ((critical_issues++))
command -v claude >/dev/null 2>&1 || ((critical_issues++))
command -v bats >/dev/null 2>&1 || ((critical_issues++))

# Warnings: missing optional tools
command -v shellcheck >/dev/null 2>&1 || ((warnings++))
command -v jq >/dev/null 2>&1 || ((warnings++))
command -v claunch >/dev/null 2>&1 || ((warnings++))

if [[ $critical_issues -eq 0 ]]; then
    print_success "Environment ready for development"
else
    print_error "$critical_issues critical issues found"
fi

if [[ $warnings -gt 0 ]]; then
    print_warning "$warnings optional tools missing (development experience may be limited)"
fi

echo -e "\n${BLUE}Next steps:${NC}"
if [[ $critical_issues -gt 0 ]]; then
    echo -e "  1. Install missing critical dependencies"
    echo -e "  2. Run: make setup"
fi

if [[ $warnings -gt 0 ]]; then
    echo -e "  • Consider installing optional tools for better development experience"
fi

echo -e "  • Run: make test  # to test the environment"
echo -e "  • Run: make help  # to see all available commands"

echo -e "\n${GREEN}Diagnostics complete!${NC}"<|MERGE_RESOLUTION|>--- conflicted
+++ resolved
@@ -99,14 +99,8 @@
     fi
     
     # Check for problematic files
-<<<<<<< HEAD
-    log_files=$(git status --porcelain | grep -E "logs/.*\.log|task-queue\.json" | wc -l)
-    log_files=${log_files:-0}  # Default to 0 if empty
-    if [[ "$log_files" -gt 0 ]]; then
-=======
     log_files=$(git status --porcelain | grep -E "logs/.*\.log|task-queue\.json" | wc -l | tr -d ' ' || echo 0)
     if [[ $log_files -gt 0 ]]; then
->>>>>>> 9e2664da
         print_warning "$log_files log/runtime files in git status (should be ignored)"
         echo -e "    Run: make git-unstage-logs"
     fi
