#!/usr/bin/env bash

# Claude Auto-Resume - Session Manager
# Session-Lifecycle-Management für das Claude Auto-Resume System
# Version: 1.0.0-alpha
# Letzte Aktualisierung: 2025-08-05

set -euo pipefail

# ===============================================================================
# GLOBALE VARIABLEN UND KONSTANTEN
# ===============================================================================

# Standard-Konfiguration (wird von config/default.conf überschrieben)
MAX_RESTARTS="${MAX_RESTARTS:-50}"
SESSION_RESTART_DELAY="${SESSION_RESTART_DELAY:-10}"
HEALTH_CHECK_ENABLED="${HEALTH_CHECK_ENABLED:-true}"
HEALTH_CHECK_INTERVAL="${HEALTH_CHECK_INTERVAL:-60}"
HEALTH_CHECK_TIMEOUT="${HEALTH_CHECK_TIMEOUT:-30}"
AUTO_RECOVERY_ENABLED="${AUTO_RECOVERY_ENABLED:-true}"
RECOVERY_DELAY="${RECOVERY_DELAY:-30}"
MAX_RECOVERY_ATTEMPTS="${MAX_RECOVERY_ATTEMPTS:-3}"

# Session-State-Tracking with Optimization Guards (Issue #115)
# Arrays will be initialized via init_session_arrays_once() when needed
# This prevents issues with sourcing contexts and scope problems
SESSION_ARRAYS_INITIALIZED="false"

# Module loading guards to prevent redundant sourcing (Issue #111)
SESSION_MANAGER_LOADED="${SESSION_MANAGER_LOADED:-false}"

# Per-Project Session Management (Issue #89)
# Additional associative arrays for project-aware session tracking
PROJECT_SESSIONS_INITIALIZED=false

# Maximum tracked sessions to prevent memory bloat (Issue #115)
MAX_TRACKED_SESSIONS="${MAX_TRACKED_SESSIONS:-100}"

# Project ID Cache for efficient lookups (Issue #115) 
declare -gA PROJECT_ID_CACHE 2>/dev/null || true
declare -gA PROJECT_CONTEXT_CACHE 2>/dev/null || true

# Additional performance optimization constants (Issue #115)
<<<<<<< HEAD
# Use declare -gx pattern to prevent readonly variable conflicts
declare -gx DEFAULT_SESSION_CLEANUP_AGE="${DEFAULT_SESSION_CLEANUP_AGE:-1800}"    # 30 minutes for stopped sessions
declare -gx DEFAULT_ERROR_SESSION_CLEANUP_AGE="${DEFAULT_ERROR_SESSION_CLEANUP_AGE:-900}"   # 15 minutes for error sessions
declare -gx BATCH_OPERATION_THRESHOLD="${BATCH_OPERATION_THRESHOLD:-10}"     # Use batch operations when >=10 sessions
=======
# Use simple conditional assignment to avoid readonly conflicts
if [[ -z "${DEFAULT_SESSION_CLEANUP_AGE:-}" ]]; then
    DEFAULT_SESSION_CLEANUP_AGE=1800  # 30 minutes for stopped sessions
fi

if [[ -z "${DEFAULT_ERROR_SESSION_CLEANUP_AGE:-}" ]]; then
    DEFAULT_ERROR_SESSION_CLEANUP_AGE=900   # 15 minutes for error sessions  
fi

if [[ -z "${BATCH_OPERATION_THRESHOLD:-}" ]]; then
    BATCH_OPERATION_THRESHOLD=10     # Use batch operations when >=10 sessions
fi
>>>>>>> d2479382

# Project context cache to avoid repeated computation (moved to global for consistency)
# declare -A PROJECT_CONTEXT_CACHE  # Moved to optimization section above

# Session-Status-Konstanten
# Protect against re-sourcing - only declare readonly if not already set
if [[ -z "${SESSION_STATE_UNKNOWN:-}" ]]; then
    readonly SESSION_STATE_UNKNOWN="unknown"
    readonly SESSION_STATE_STARTING="starting"
    readonly SESSION_STATE_RUNNING="running"
    readonly SESSION_STATE_USAGE_LIMITED="usage_limited"
    readonly SESSION_STATE_ERROR="error"
    readonly SESSION_STATE_STOPPED="stopped"
    readonly SESSION_STATE_RECOVERING="recovering"
fi

# ===============================================================================
# HILFSFUNKTIONEN UND DEPENDENCIES
# ===============================================================================

SCRIPT_DIR="$(cd "$(dirname "${BASH_SOURCE[0]}")" && pwd)"

# Lade Utility-Module
if [[ -f "$SCRIPT_DIR/utils/logging.sh" ]]; then
    source "$SCRIPT_DIR/utils/logging.sh"
else
    log_debug() { echo "[DEBUG] $*" >&2; }
    log_info() { echo "[INFO] $*" >&2; }
    log_warn() { echo "[WARN] $*" >&2; }
    log_error() { echo "[ERROR] $*" >&2; }
fi

if [[ -f "$SCRIPT_DIR/utils/network.sh" ]]; then
    source "$SCRIPT_DIR/utils/network.sh"
fi

if [[ -f "$SCRIPT_DIR/claunch-integration.sh" ]]; then
    source "$SCRIPT_DIR/claunch-integration.sh"
fi

# Prüfe ob Kommando verfügbar ist
has_command() {
    command -v "$1" >/dev/null 2>&1
}

# ===============================================================================
# PROJECT DETECTION AND UNIQUE NAMING (Issue #89)
# ===============================================================================

# Generate unique project identifier from working directory
# Uses sanitized directory components plus collision-resistant hash
generate_project_identifier() {
    local project_path="${1:-$(pwd)}"
    
    log_debug "Generating project identifier for: $project_path"
    
    # Validate that the project path exists
    if [[ ! -d "$project_path" && ! -f "$project_path" ]]; then
        log_warn "Project path does not exist: $project_path"
        # Continue anyway but warn - path might be created later
    fi
    
    # Resolve symlinks and get canonical path
    local resolved_path
    if resolved_path=$(realpath "$project_path" 2>/dev/null); then
        log_debug "Resolved path: $resolved_path"
    else
        # Fallback for systems without realpath
        resolved_path="$project_path"
        log_warn "realpath not available, using original path: $project_path"
    fi
    
    # Sanitize path components for session naming
    # Remove leading slash, replace remaining slashes with hyphens
    # Remove special characters, normalize multiple hyphens
    local sanitized
    sanitized=$(echo "$resolved_path" | sed 's|^/||; s|/|-|g; s/[^a-zA-Z0-9-]//g; s/--*/-/g')
    
    # Handle edge cases: empty sanitized name
    if [[ -z "$sanitized" ]]; then
        sanitized="root"
    fi
    
    # Truncate if too long (keep reasonable session name length)
    if [[ ${#sanitized} -gt 30 ]]; then
        sanitized="${sanitized:0:30}"
    fi
    
    # Generate collision-resistant hash from full resolved path
    local path_hash
    if command -v shasum >/dev/null 2>&1; then
        path_hash=$(echo "$resolved_path" | shasum -a 256 | cut -c1-6)
    elif command -v sha256sum >/dev/null 2>&1; then
        path_hash=$(echo "$resolved_path" | sha256sum | cut -c1-6)
    elif command -v md5sum >/dev/null 2>&1; then
        path_hash=$(echo "$resolved_path" | md5sum | cut -c1-6)
    else
        # Final fallback: use cksum (less ideal but universally available)
        path_hash=$(echo "$resolved_path" | cksum | cut -d' ' -f1 | cut -c1-6)
    fi
    
    # Combine sanitized name with hash for uniqueness
    local project_id="${sanitized}-${path_hash}"
    
    log_debug "Generated project identifier: $project_id"
    echo "$project_id"
}

# Efficient project context with caching (Issue #115)
get_project_id_cached() {
    local working_dir="${1:-$(pwd)}"
    local cache_key
    cache_key="cache_${working_dir//[\/]/_}"  # Safe cache key
    
    # Ensure cache is initialized
    if ! declare -p PROJECT_ID_CACHE >/dev/null 2>&1; then
        declare -gA PROJECT_ID_CACHE 2>/dev/null || true
    fi
    
    # Check cache first - most efficient path
    if [[ -n "${PROJECT_ID_CACHE[$cache_key]:-}" ]]; then
        echo "${PROJECT_ID_CACHE[$cache_key]}"
        return 0
    fi
    
    # Generate project ID and cache it
    local project_id
    project_id=$(generate_project_identifier "$working_dir")
    PROJECT_ID_CACHE["$cache_key"]="$project_id"
    
    log_debug "Cached project ID: $working_dir -> $project_id"
    echo "$project_id"
}

# Enhanced project context with efficient caching
get_current_project_context() {
    local working_dir="${1:-$(pwd)}"
    local MAX_CACHE_SIZE=100  # Maximum cache entries to prevent memory bloat
    
    # Ensure cache is initialized (safety guard)
    if ! declare -p PROJECT_CONTEXT_CACHE >/dev/null 2>&1; then
        declare -gA PROJECT_CONTEXT_CACHE 2>/dev/null || true
        log_debug "Initialized PROJECT_CONTEXT_CACHE in get_current_project_context"
    fi
    
    # Check cache first
    if [[ -n "${PROJECT_CONTEXT_CACHE[$working_dir]:-}" ]]; then
        log_debug "Using cached project context for: $working_dir"
        echo "${PROJECT_CONTEXT_CACHE[$working_dir]}"
        return 0
    fi
    
    # Check cache size and evict oldest entries if needed
    local cache_size=0
    set +u  # Temporarily disable nounset for array access
    if declare -p PROJECT_CONTEXT_CACHE >/dev/null 2>&1; then
        cache_size=${#PROJECT_CONTEXT_CACHE[@]}
    fi
    set -u  # Re-enable nounset
    
    if [[ $cache_size -ge $MAX_CACHE_SIZE ]]; then
        log_debug "Cache size limit reached ($cache_size >= $MAX_CACHE_SIZE), evicting oldest entries"
        # Clear half of the cache (simple eviction strategy)
        local count=0
        set +u  # Temporarily disable nounset for array iteration
        for key in "${!PROJECT_CONTEXT_CACHE[@]}"; do
            unset PROJECT_CONTEXT_CACHE["$key"]
            ((count++))
            if [[ $count -ge $((MAX_CACHE_SIZE / 2)) ]]; then
                break
            fi
        done
        set -u  # Re-enable nounset
        log_debug "Evicted $count cache entries"
    fi
    
    # Generate new project context
    local project_id
    project_id=$(generate_project_identifier "$working_dir")
    
    # Cache the result
    PROJECT_CONTEXT_CACHE["$working_dir"]="$project_id"
    
    log_debug "Cached project context: $working_dir -> $project_id (cache size: $((cache_size + 1)))"
    echo "$project_id"
}

# Generate project-aware session ID
generate_session_id() {
    local project_name="$1"
    local project_id="${2:-$(get_current_project_context)}"
    local timestamp=$(date +%s)
    
    # Create session ID that includes project context
    local session_id="sess-${project_id}-${timestamp}-$$"
    
    log_debug "Generated project-aware session ID: $session_id"
    echo "$session_id"
}

# Get session file path for project-specific session storage
get_session_file_path() {
    local project_id="${1:-$(get_current_project_context)}"
    
    # Project-specific session file pattern
    echo "$HOME/.claude_session_${project_id}"
}

# ===============================================================================
# ARRAY INITIALIZATION AND VALIDATION
# ===============================================================================

# Optimized array initialization with guards (Issue #115)
init_session_arrays_once() {
    # Double-check pattern to prevent race conditions
    if [[ "${SESSION_ARRAYS_INITIALIZED:-false}" == "true" ]]; then
        log_debug "Session arrays already initialized, skipping"
        return 0
    fi
    
    # Additional safety check for sourcing contexts
    if [[ "${SESSION_MANAGER_LOADED:-false}" == "true" ]] && [[ "${SESSION_ARRAYS_INITIALIZED:-false}" == "true" ]]; then
        log_debug "Session manager already fully loaded, skipping array initialization"
        return 0
    fi
    
    log_debug "Initializing session management arrays (optimization: once-only)"
    
    # Use more efficient declare syntax with error handling
    declare -gA SESSIONS 2>/dev/null || true
    declare -gA SESSION_STATES 2>/dev/null || true
    declare -gA SESSION_RESTART_COUNTS 2>/dev/null || true
    declare -gA SESSION_RECOVERY_COUNTS 2>/dev/null || true
    declare -gA SESSION_LAST_SEEN 2>/dev/null || true
    
    # Per-Project Session Management Arrays (Issue #89) - structured storage
    declare -gA PROJECT_SESSIONS 2>/dev/null || true
    declare -gA SESSION_PROJECTS 2>/dev/null || true
    declare -gA PROJECT_CONTEXTS 2>/dev/null || true
    
    # Structured session data arrays (Issue #115) - eliminates string parsing
    declare -gA SESSION_PROJECT_NAMES 2>/dev/null || true
    declare -gA SESSION_WORKING_DIRS 2>/dev/null || true
    declare -gA SESSION_PROJECT_IDS 2>/dev/null || true
    
    # Cache arrays for performance (Issue #115)
    declare -gA PROJECT_CONTEXT_CACHE 2>/dev/null || true
    declare -gA PROJECT_ID_CACHE 2>/dev/null || true
    
    # Verify critical array initialization  
    if ! declare -p SESSIONS >/dev/null 2>&1; then
        log_error "CRITICAL: Failed to declare SESSIONS array"
        return 1
    fi
    
    # Mark as initialized to prevent re-initialization
    SESSION_ARRAYS_INITIALIZED="true"
    SESSION_MANAGER_LOADED="true"
    export SESSION_ARRAYS_INITIALIZED SESSION_MANAGER_LOADED
    
    log_debug "Session arrays initialized once (optimization guard active)"
    log_info "Session arrays initialized successfully (optimization guards active)"
    return 0
}

# Backward compatibility wrapper
init_session_arrays() {
    init_session_arrays_once
}

# Comprehensive array validation function (Issue #115 - enhanced)
validate_session_arrays() {
    local errors=0
    
    # Check each required array including per-project and structured arrays
    local required_arrays=(
        "SESSIONS" "SESSION_STATES" "SESSION_RESTART_COUNTS" "SESSION_RECOVERY_COUNTS" 
        "SESSION_LAST_SEEN" "PROJECT_SESSIONS" "SESSION_PROJECTS" "PROJECT_CONTEXTS"
        "SESSION_PROJECT_NAMES" "SESSION_WORKING_DIRS" "SESSION_PROJECT_IDS"
        "PROJECT_CONTEXT_CACHE" "PROJECT_ID_CACHE"
    )
    
    for array_name in "${required_arrays[@]}"; do
        if ! declare -p "$array_name" >/dev/null 2>&1; then
            log_error "Array $array_name is not declared"
            ((errors++))
        else
            log_debug "Array $array_name is properly declared"
        fi
    done
    
    if [[ $errors -gt 0 ]]; then
        log_error "Found $errors array declaration errors"
        return 1
    fi
    
    log_debug "All session arrays are properly validated (including optimized arrays)"
    return 0
}

# Safe array access wrapper (Issue #115 - enhanced)
safe_array_get() {
    local array_name="$1"
    local key="$2"
    local default_value="${3:-}"
    
    # Ensure array exists
    if ! declare -p "$array_name" >/dev/null 2>&1; then
        echo "$default_value"
        return 1
    fi
    
    # Access array value safely
    local -n array_ref="$array_name"
    echo "${array_ref[$key]:-$default_value}"
}

# Batch array operations for efficiency (Issue #115)
batch_update_session_timestamps() {
    local current_time=$(date +%s)
    local -a session_ids=("$@")
    
    # Early return if no sessions to update
    if [[ ${#session_ids[@]} -eq 0 ]]; then
        return 0
    fi
    
    # Update multiple session timestamps at once - more efficient loop
    for session_id in "${session_ids[@]}"; do
        [[ -n "$session_id" ]] && SESSION_LAST_SEEN["$session_id"]="$current_time"
    done
    
    log_debug "Updated timestamps for ${#session_ids[@]} sessions"
}

# Efficient session data extraction (Issue #115)
# This replaces inefficient string parsing with direct array access
get_session_data_efficient() {
    local session_id="$1"
    local -n result_ref="$2"  # nameref for efficient return
    
    # Initialize result array
    result_ref=()  
    
    # Try structured data first (most efficient)
    if [[ -n "${SESSION_PROJECT_NAMES[$session_id]:-}" ]]; then
        result_ref[0]="${SESSION_PROJECT_NAMES[$session_id]}"
        result_ref[1]="${SESSION_WORKING_DIRS[$session_id]:-}"
        result_ref[2]="${SESSION_PROJECT_IDS[$session_id]:-}"
        return 0
    fi
    
    # Fallback to parsing (backward compatibility)
    local session_data="${SESSIONS[$session_id]:-}"
    if [[ -n "$session_data" ]]; then
        if [[ "$session_data" == *":"*":"* ]]; then
            # New format: project_name:working_dir:project_id
            result_ref[0]="${session_data%%:*}"
            local temp="${session_data#*:}"
            result_ref[1]="${temp%%:*}"
            result_ref[2]="${session_data##*:}"
        else
            # Legacy format: project_name:working_dir
            result_ref[0]="${session_data%%:*}"
            result_ref[1]="${session_data#*:}"
            result_ref[2]="$(get_current_project_context "${result_ref[1]}")"
        fi
        return 0
    fi
    
    return 1
}

# Batch session state operations (Issue #115)
batch_update_session_states() {
    local new_state="$1"
    shift
    local -a session_ids=("$@")
    local current_time=$(date +%s)
    local updated_count=0
    
    # Batch update states for multiple sessions
    for session_id in "${session_ids[@]}"; do
        if [[ -n "$session_id" ]] && [[ -n "${SESSIONS[$session_id]:-}" ]]; then
            local old_state="${SESSION_STATES[$session_id]:-$SESSION_STATE_UNKNOWN}"
            if [[ "$old_state" != "$new_state" ]]; then
                SESSION_STATES["$session_id"]="$new_state"
                SESSION_LAST_SEEN["$session_id"]="$current_time"
                ((updated_count++))
            fi
        fi
    done
    
    if [[ $updated_count -gt 0 ]]; then
        log_debug "Batch updated $updated_count sessions to state: $new_state"
    fi
    
    return 0
}

# Memory-efficient session count
get_session_count() {
    echo "${#SESSIONS[@]}"
}

# Get session count by state (efficient) - optimized with early termination
get_session_count_by_state() {
    local target_state="$1"
    local max_count="${2:-0}"  # Optional: stop counting at this limit
    local count=0
    
    # Early return if no sessions exist
    if [[ ${#SESSION_STATES[@]} -eq 0 ]]; then
        echo 0
        return 0
    fi
    
    for session_id in "${!SESSION_STATES[@]}"; do
        if [[ "${SESSION_STATES[$session_id]}" == "$target_state" ]]; then
            ((count++))
            # Early termination optimization
            if [[ $max_count -gt 0 ]] && [[ $count -ge $max_count ]]; then
                break
            fi
        fi
    done
    
    echo "$count"
}

# Efficient multi-state session counting (Issue #115)
get_session_counts_by_states() {
    local -a states=("$@")
    local -A counts
    
    # Initialize counts
    for state in "${states[@]}"; do
        counts["$state"]=0
    done
    
    # Single pass through all sessions
    for session_id in "${!SESSION_STATES[@]}"; do
        local current_state="${SESSION_STATES[$session_id]}"
        for state in "${states[@]}"; do
            if [[ "$current_state" == "$state" ]]; then
                ((counts["$state"]++))
                break  # Session can only be in one state
            fi
        done
    done
    
    # Output results
    for state in "${states[@]}"; do
        echo "$state:${counts[$state]}"
    done
}

# Ensure arrays are initialized before access (Issue #115 - optimized)
ensure_arrays_initialized() {
    if [[ "${SESSION_ARRAYS_INITIALIZED}" != "true" ]]; then
        log_debug "Arrays not initialized, calling init_session_arrays_once"
        init_session_arrays_once || return 1
    fi
    return 0
}

# ===============================================================================
# SESSION-STATE-MANAGEMENT
# ===============================================================================

# Optimized session registration with structured data (Issue #115)
register_session_efficient() {
    local session_id="$1" project_name="$2" working_dir="$3" project_id="$4"
    
    log_info "Registering new session: $session_id (project: $project_id)"
    
    # Ensure arrays are initialized
    ensure_arrays_initialized || {
        log_error "Failed to initialize session arrays"
        return 1
    }
    
    # Validate parameters
    if [[ -z "$session_id" ]] || [[ -z "$project_name" ]] || [[ -z "$working_dir" ]] || [[ -z "$project_id" ]]; then
        log_error "Invalid parameters for session registration"
        return 1
    fi
    
    # Check session limits before adding (Issue #115)
    local session_count=0
    set +u  # Temporarily disable nounset for array access
    if declare -p SESSIONS >/dev/null 2>&1; then
        session_count=${#SESSIONS[@]}
    fi
    set -u  # Re-enable nounset
    
    if [[ $session_count -ge $MAX_TRACKED_SESSIONS ]]; then
        log_warn "Maximum tracked sessions reached ($MAX_TRACKED_SESSIONS), performing cleanup"
        cleanup_sessions_efficient
    fi
    
    # Direct assignment to structured arrays - no string parsing needed (Issue #115)
    SESSION_PROJECT_NAMES["$session_id"]="$project_name"
    SESSION_WORKING_DIRS["$session_id"]="$working_dir"
    SESSION_PROJECT_IDS["$session_id"]="$project_id"
    
    # Core session arrays
    SESSIONS["$session_id"]="$project_name:$working_dir:$project_id"  # Backward compatibility
    SESSION_STATES["$session_id"]="$SESSION_STATE_STARTING"
    SESSION_RESTART_COUNTS["$session_id"]=0
    SESSION_RECOVERY_COUNTS["$session_id"]=0
    SESSION_LAST_SEEN["$session_id"]=$(date +%s)
    
    # Per-Project tracking
    PROJECT_SESSIONS["$project_id"]="$session_id"
    SESSION_PROJECTS["$session_id"]="$project_id"
    PROJECT_CONTEXTS["$project_id"]="$working_dir"
    
    log_debug "Session registered efficiently: $session_id -> structured data"
    log_debug "Project mapping: $project_id -> $session_id"
    return 0
}

# Backward compatibility wrapper
register_session() {
    local session_id="$1"
    local project_name="$2"
    local working_dir="$3"
    local project_id="${4:-$(get_current_project_context "$working_dir")}"
    
    register_session_efficient "$session_id" "$project_name" "$working_dir" "$project_id"
}

# Aktualisiere Session-Status
update_session_state() {
    local session_id="$1"
    local new_state="$2"
    local details="${3:-}"
    
    # Ensure arrays are initialized
    ensure_arrays_initialized || return 1
    
    local old_state="${SESSION_STATES[$session_id]:-$SESSION_STATE_UNKNOWN}"
    
    if [[ "$old_state" != "$new_state" ]]; then
        log_info "Session $session_id state change: $old_state -> $new_state"
        [[ -n "$details" ]] && log_debug "State change details: $details"
        
        SESSION_STATES["$session_id"]="$new_state"
        SESSION_LAST_SEEN["$session_id"]=$(date +%s)
        
        # Log Session-Event
        if declare -f log_session_event >/dev/null 2>&1; then
            log_session_event "$session_id" "state_change" "$old_state -> $new_state"
        fi
    fi
}

# Optimized session info retrieval (Issue #115)
get_session_info_efficient() {
    local session_id="$1"
    
    # Ensure arrays are initialized
    ensure_arrays_initialized || return 1
    
    # Check session exists
    if [[ -z "${SESSIONS[$session_id]:-}" ]]; then
        return 1
    fi
    
    # Use efficient data extraction helper
    local -a session_data_array
    if ! get_session_data_efficient "$session_id" session_data_array; then
        log_error "Failed to extract session data for: $session_id"
        return 1
    fi
    
    local project_name="${session_data_array[0]:-}"
    local working_dir="${session_data_array[1]:-}"
    local project_id="${session_data_array[2]:-}"
    
    local state="${SESSION_STATES[$session_id]:-$SESSION_STATE_UNKNOWN}"
    local restart_count="${SESSION_RESTART_COUNTS[$session_id]:-0}"
    local recovery_count="${SESSION_RECOVERY_COUNTS[$session_id]:-0}"
    local last_seen="${SESSION_LAST_SEEN[$session_id]:-0}"
    
    echo "SESSION_ID=$session_id"
    echo "PROJECT_NAME=$project_name"
    echo "PROJECT_ID=$project_id"
    echo "WORKING_DIR=$working_dir"
    echo "STATE=$state"
    echo "RESTART_COUNT=$restart_count"
    echo "RECOVERY_COUNT=$recovery_count"
    echo "LAST_SEEN=$last_seen"
}

# Backward compatibility wrapper  
get_session_info() {
    get_session_info_efficient "$1"
}

# ===============================================================================
# PER-PROJECT SESSION MANAGEMENT FUNCTIONS (Issue #89)
# ===============================================================================

# Batch session operations - get active sessions (Issue #115)
get_active_sessions() {
    local -a active_sessions
    local current_time=$(date +%s)
    
    # Single iteration to collect active sessions
    for session_id in "${!SESSIONS[@]}"; do
        local last_seen="${SESSION_LAST_SEEN[$session_id]:-0}"
        local state="${SESSION_STATES[$session_id]:-$SESSION_STATE_UNKNOWN}"
        
        # Consider session active if seen recently and not in error/stopped state
        if [[ $((current_time - last_seen)) -lt 3600 ]] && 
           [[ "$state" != "$SESSION_STATE_STOPPED" ]] && 
           [[ "$state" != "$SESSION_STATE_ERROR" ]]; then
            active_sessions+=("$session_id")
        fi
    done
    
    printf '%s\n' "${active_sessions[@]}"
}

# Optimized project sessions listing (Issue #115)
list_project_sessions() {
    local target_project_id="${1:-$(get_current_project_context)}"
    
    echo "=== Sessions for Project: $target_project_id ==="
    
    # Ensure arrays are initialized
    ensure_arrays_initialized || return 1
    
    local found_sessions=0
    local current_time=$(date +%s)
    
    # Batch collect project sessions for efficiency
    for session_id in "${!SESSIONS[@]}"; do
        # Use efficient data extraction - no string parsing!
        local -a session_data_array
        if ! get_session_data_efficient "$session_id" session_data_array; then
            continue  # Skip invalid sessions
        fi
        
        local project_name="${session_data_array[0]:-}"
        local working_dir="${session_data_array[1]:-}"
        local session_project_id="${session_data_array[2]:-}"
        
        if [[ "$session_project_id" == "$target_project_id" ]]; then
            
            local state="${SESSION_STATES[$session_id]:-$SESSION_STATE_UNKNOWN}"
            local restart_count="${SESSION_RESTART_COUNTS[$session_id]:-0}"
            local last_seen="${SESSION_LAST_SEEN[$session_id]:-0}"
            local age=$((current_time - last_seen))
            
            printf "  %-20s %-15s %-10s %3d restarts %3ds ago\n" \
                   "$session_id" "$project_name" "$state" "$restart_count" "$age"
            ((found_sessions++))
        fi
    done
    
    if [[ $found_sessions -eq 0 ]]; then
        echo "  No active sessions for this project"
    fi
    
    echo ""
}

# List all sessions grouped by project
list_sessions_by_project() {
    echo "=== All Active Sessions (Grouped by Project) ==="
    
    # Ensure arrays are initialized
    ensure_arrays_initialized || return 1
    
    # Use safer array length check
    local session_count=0
    set +u
    if declare -p SESSIONS >/dev/null 2>&1; then
        session_count=${#SESSIONS[@]}
    fi
    set -u
    
    if [[ $session_count -eq 0 ]]; then
        echo "No sessions registered"
        return 0
    fi
    
    # Collect unique project IDs using efficient data extraction
    local -A projects_found
    for session_id in "${!SESSIONS[@]}"; do
        local -a session_data_array
        if get_session_data_efficient "$session_id" session_data_array; then
            local session_project_id="${session_data_array[2]:-}"
            if [[ -n "$session_project_id" ]]; then
                projects_found["$session_project_id"]=1
            fi
        fi
    done
    
    # List sessions for each project
    for project_id in "${!projects_found[@]}"; do
        local project_dir="${PROJECT_CONTEXTS[$project_id]:-unknown}"
        echo ""
        echo "Project: $project_id ($project_dir)"
        echo "$(printf '%.${#project_id}s' "$(printf '%*s' "${#project_id}" | tr ' ' '-')")"
        
        list_project_sessions "$project_id"
    done
}

# Find session by project
find_session_by_project() {
    local target_project_id="${1:-$(get_current_project_context)}"
    
    ensure_arrays_initialized || return 1
    
    # Check direct project mapping first
    if [[ -n "${PROJECT_SESSIONS[$target_project_id]:-}" ]]; then
        echo "${PROJECT_SESSIONS[$target_project_id]}"
        return 0
    fi
    
    # Search through all sessions using efficient data extraction
    for session_id in "${!SESSIONS[@]}"; do
        local -a session_data_array
        if get_session_data_efficient "$session_id" session_data_array; then
            local session_project_id="${session_data_array[2]:-}"
            if [[ "$session_project_id" == "$target_project_id" ]]; then
                echo "$session_id"
                return 0
            fi
        fi
    done
    
    return 1
}

# Stop session for specific project
stop_project_session() {
    local target_project_id="${1:-$(get_current_project_context)}"
    
    log_info "Stopping session for project: $target_project_id"
    
    local session_id
    if session_id=$(find_session_by_project "$target_project_id"); then
        stop_managed_session "$session_id"
    else
        log_warn "No active session found for project: $target_project_id"
        return 1
    fi
}

# Liste alle Sessions (Enhanced Legacy Function)
list_sessions() {
    echo "=== Active Sessions (Legacy View) ==="
    
    # Ensure SESSIONS array is initialized globally
    if ! declare -p SESSIONS >/dev/null 2>&1; then
        declare -gA SESSIONS
        declare -gA SESSION_STATES  
        declare -gA SESSION_RESTART_COUNTS
        declare -gA SESSION_RECOVERY_COUNTS
        declare -gA SESSION_LAST_SEEN
    fi
    
    # Use safer array length check to avoid nounset errors
    local session_count=0
    set +u  # Temporarily disable nounset for array access
    if declare -p SESSIONS >/dev/null 2>&1; then
        session_count=${#SESSIONS[@]}
    fi
    set -u  # Re-enable nounset
    
    if [[ $session_count -eq 0 ]]; then
        echo "No sessions registered"
        echo ""
        echo "Use 'list_sessions_by_project' for enhanced per-project view"
        return 0
    fi
    
    for session_id in "${!SESSIONS[@]}"; do
        # Use efficient data extraction instead of parsing
        local -a session_data_array
        if ! get_session_data_efficient "$session_id" session_data_array; then
            continue  # Skip invalid sessions
        fi
        
        local project_name="${session_data_array[0]:-unknown}"
        local project_id="${session_data_array[2]:-legacy}"
        
        local state="${SESSION_STATES[$session_id]:-$SESSION_STATE_UNKNOWN}"
        local restart_count="${SESSION_RESTART_COUNTS[$session_id]:-0}"
        local last_seen="${SESSION_LAST_SEEN[$session_id]:-0}"
        local age=$(($(date +%s) - last_seen))
        
        printf "%-20s %-15s %-12s %-10s %3d restarts %3ds ago\n" \
               "$session_id" "$project_name" "$project_id" "$state" "$restart_count" "$age"
    done
    
    echo ""
    echo "Tip: Use 'list_sessions_by_project' for better project organization"
}

# Efficient session cleanup (Issue #115)
cleanup_sessions_efficient() {
    local max_sessions=${MAX_TRACKED_SESSIONS:-100}
    local session_count=${#SESSIONS[@]}
    local force_cleanup="${1:-false}"  # Force cleanup even if under limit
    
    # Early return if arrays not initialized
    if [[ "${SESSION_ARRAYS_INITIALIZED:-false}" != "true" ]]; then
        log_debug "Session arrays not initialized, skipping cleanup"
        return 0
    fi
    
    # Check if cleanup is needed
    if [[ $session_count -le $max_sessions ]] && [[ "$force_cleanup" != "true" ]]; then
        log_debug "Session count within limits ($session_count <= $max_sessions), no cleanup needed"
        return 0
    fi
    
    log_debug "Performing session cleanup (count: $session_count, limit: $max_sessions, forced: $force_cleanup)"
    
    # Collect removal candidates in single pass
    local -a sessions_to_remove
    local current_time=$(date +%s)
    
    for session_id in "${!SESSIONS[@]}"; do
        local state="${SESSION_STATES[$session_id]:-$SESSION_STATE_UNKNOWN}"
        local last_seen="${SESSION_LAST_SEEN[$session_id]:-0}"
        local age=$((current_time - last_seen))
        
        # Remove old inactive sessions
        if [[ "$state" == "$SESSION_STATE_STOPPED" ]] && [[ $age -gt 1800 ]]; then
            sessions_to_remove+=("$session_id")
        elif [[ "$state" == "$SESSION_STATE_ERROR" ]] && [[ $age -gt 900 ]]; then
            sessions_to_remove+=("$session_id")
        fi
    done
    
    # Batch removal - efficient cleanup
    local removed_count=0
    for session_id in "${sessions_to_remove[@]}"; do
        # Remove from all arrays in batch
        unset "SESSIONS[$session_id]" "SESSION_STATES[$session_id]"
        unset "SESSION_RESTART_COUNTS[$session_id]" "SESSION_RECOVERY_COUNTS[$session_id]"
        unset "SESSION_LAST_SEEN[$session_id]"
        
        # Remove from structured arrays
        unset "SESSION_PROJECT_NAMES[$session_id]" "SESSION_WORKING_DIRS[$session_id]"
        unset "SESSION_PROJECT_IDS[$session_id]"
        
        # Clean up project mappings
        local project_id="${SESSION_PROJECTS[$session_id]:-}"
        if [[ -n "$project_id" ]]; then
            unset "SESSION_PROJECTS[$session_id]" "PROJECT_SESSIONS[$project_id]"
        fi
        
        ((removed_count++))
    done
    
    # Additional cleanup: remove orphaned cache entries
    cleanup_orphaned_cache_entries
    
    # Compact arrays if significant cleanup occurred
    if [[ $removed_count -gt 10 ]] || [[ $removed_count -gt $((session_count / 4)) ]]; then
        log_debug "Significant cleanup performed, compacting arrays"
        compact_session_arrays
    fi
    
    log_info "Cleaned up $removed_count old sessions (efficient batch operation)"
    return 0
}

# Remove orphaned cache entries (Issue #115)
cleanup_orphaned_cache_entries() {
    local cleaned_cache_entries=0
    
    # Clean project context cache for non-existent sessions
    local -a cache_keys_to_remove
    for cache_key in "${!PROJECT_CONTEXT_CACHE[@]}"; do
        local found_session=false
        for session_id in "${!SESSIONS[@]}"; do
            local working_dir="${SESSION_WORKING_DIRS[$session_id]:-}"
            if [[ "$working_dir" == "$cache_key" ]]; then
                found_session=true
                break
            fi
        done
        
        if [[ "$found_session" == "false" ]]; then
            cache_keys_to_remove+=("$cache_key")
        fi
    done
    
    # Remove orphaned cache entries
    for cache_key in "${cache_keys_to_remove[@]}"; do
        unset "PROJECT_CONTEXT_CACHE[$cache_key]"
        ((cleaned_cache_entries++))
    done
    
    # Clean project ID cache similarly
    cache_keys_to_remove=()
    for cache_key in "${!PROJECT_ID_CACHE[@]}"; do
        local found_session=false
        for session_id in "${!SESSIONS[@]}"; do
            local working_dir="${SESSION_WORKING_DIRS[$session_id]:-}"
            local normalized_key="cache_${working_dir//[\/]/_}"
            if [[ "$normalized_key" == "$cache_key" ]]; then
                found_session=true
                break
            fi
        done
        
        if [[ "$found_session" == "false" ]]; then
            cache_keys_to_remove+=("$cache_key")
        fi
    done
    
    for cache_key in "${cache_keys_to_remove[@]}"; do
        unset "PROJECT_ID_CACHE[$cache_key]"
        ((cleaned_cache_entries++))
    done
    
    if [[ $cleaned_cache_entries -gt 0 ]]; then
        log_debug "Cleaned up $cleaned_cache_entries orphaned cache entries"
    fi
}

# Compact session arrays by removing gaps (Issue #115)
compact_session_arrays() {
    # This is mostly a no-op for associative arrays in Bash,
    # but we can check for consistency and log memory usage
    local total_arrays=8  # Number of main session arrays
    local total_entries=0
    
    # Count total entries across all arrays
    total_entries=$((${#SESSIONS[@]} + ${#SESSION_STATES[@]} + ${#SESSION_RESTART_COUNTS[@]} + 
                    ${#SESSION_RECOVERY_COUNTS[@]} + ${#SESSION_LAST_SEEN[@]} + 
                    ${#PROJECT_SESSIONS[@]} + ${#SESSION_PROJECTS[@]} + ${#PROJECT_CONTEXTS[@]}))
    
    local avg_entries=$((total_entries / total_arrays))
    log_debug "Array compaction complete - average entries per array: $avg_entries"
    
    # Verify array consistency
    local inconsistencies=0
    for session_id in "${!SESSIONS[@]}"; do
        if [[ -z "${SESSION_STATES[$session_id]:-}" ]]; then
            log_warn "Inconsistency found: session $session_id missing state"
            ((inconsistencies++))
        fi
    done
    
    if [[ $inconsistencies -gt 0 ]]; then
        log_warn "Found $inconsistencies array inconsistencies during compaction"
    fi
}

# Advanced cleanup with memory pressure handling (Issue #115)
cleanup_sessions_with_pressure_handling() {
    local memory_pressure="${1:-false}"
    local aggressive_mode="${2:-false}"
    
    log_debug "Running cleanup with memory pressure handling (pressure: $memory_pressure, aggressive: $aggressive_mode)"
    
    # Under memory pressure, be more aggressive
    local cleanup_age_stopped=1800   # 30 minutes
    local cleanup_age_error=900      # 15 minutes
    local max_sessions=${MAX_TRACKED_SESSIONS:-100}
    
    if [[ "$memory_pressure" == "true" ]]; then
        cleanup_age_stopped=900   # 15 minutes
        cleanup_age_error=300     # 5 minutes
        max_sessions=$((max_sessions / 2))  # Reduce limit by half
        log_debug "Memory pressure mode: reduced cleanup ages and session limit"
    fi
    
    if [[ "$aggressive_mode" == "true" ]]; then
        cleanup_age_stopped=300   # 5 minutes
        cleanup_age_error=60      # 1 minute
        max_sessions=$((max_sessions / 4))  # Reduce limit by 75%
        log_debug "Aggressive cleanup mode: very short cleanup ages"
    fi
    
    # Temporarily override the limit
    local original_limit=${MAX_TRACKED_SESSIONS:-100}
    MAX_TRACKED_SESSIONS=$max_sessions
    
    # Run efficient cleanup
    cleanup_sessions_efficient true
    
    # Restore original limit
    MAX_TRACKED_SESSIONS=$original_limit
    
    # Additional aggressive cleanup if needed
    if [[ "$aggressive_mode" == "true" ]]; then
        # Remove sessions that haven't been seen recently, regardless of state
        local current_time=$(date +%s)
        local -a sessions_to_remove
        
        for session_id in "${!SESSIONS[@]}"; do
            local last_seen="${SESSION_LAST_SEEN[$session_id]:-0}"
            local age=$((current_time - last_seen))
            
            if [[ $age -gt 600 ]]; then  # 10 minutes for any session
                sessions_to_remove+=("$session_id")
            fi
        done
        
        # Remove sessions found in aggressive cleanup
        local aggressive_removed=0
        for session_id in "${sessions_to_remove[@]}"; do
            remove_session_completely "$session_id"
            ((aggressive_removed++))
        done
        
        if [[ $aggressive_removed -gt 0 ]]; then
            log_info "Aggressive cleanup removed $aggressive_removed additional sessions"
        fi
    fi
}

# Complete session removal helper (Issue #115)
remove_session_completely() {
    local session_id="$1"
    
    # Remove from all arrays efficiently
    unset "SESSIONS[$session_id]" "SESSION_STATES[$session_id]" 
    unset "SESSION_RESTART_COUNTS[$session_id]" "SESSION_RECOVERY_COUNTS[$session_id]"
    unset "SESSION_LAST_SEEN[$session_id]"
    
    # Remove structured data
    unset "SESSION_PROJECT_NAMES[$session_id]" "SESSION_WORKING_DIRS[$session_id]"
    unset "SESSION_PROJECT_IDS[$session_id]"
    
    # Clean project mappings
    local project_id="${SESSION_PROJECTS[$session_id]:-}"
    if [[ -n "$project_id" ]]; then
        unset "SESSION_PROJECTS[$session_id]" "PROJECT_SESSIONS[$project_id]"
    fi
}

# Backward compatibility wrapper
cleanup_sessions() {
    local max_age="${1:-3600}"  # 1 Stunde Standard
    
    log_debug "Cleaning up sessions older than ${max_age}s (legacy mode)"
    
    local current_time=$(date +%s)
    local cleaned_count=0
    
    for session_id in "${!SESSIONS[@]}"; do
        local last_seen="${SESSION_LAST_SEEN[$session_id]:-0}"
        local age=$((current_time - last_seen))
        
        if [[ $age -gt $max_age ]]; then
            local state="${SESSION_STATES[$session_id]:-$SESSION_STATE_UNKNOWN}"
            
            if [[ "$state" == "$SESSION_STATE_STOPPED" ]] || [[ "$state" == "$SESSION_STATE_ERROR" ]]; then
                log_info "Cleaning up old session: $session_id (age: ${age}s, state: $state)"
                
                unset "SESSIONS[$session_id]"
                unset "SESSION_STATES[$session_id]"
                unset "SESSION_RESTART_COUNTS[$session_id]"
                unset "SESSION_RECOVERY_COUNTS[$session_id]"
                unset "SESSION_LAST_SEEN[$session_id]"
                
                # Clean up structured arrays if they exist
                unset "SESSION_PROJECT_NAMES[$session_id]" 2>/dev/null || true
                unset "SESSION_WORKING_DIRS[$session_id]" 2>/dev/null || true
                unset "SESSION_PROJECT_IDS[$session_id]" 2>/dev/null || true
                
                ((cleaned_count++))
            fi
        fi
    done
    
    if [[ $cleaned_count -gt 0 ]]; then
        log_info "Cleaned up $cleaned_count old sessions"
    fi
}

# ===============================================================================
# HEALTH-CHECK-FUNKTIONEN
# ===============================================================================

# Führe Health-Check für Session durch
perform_health_check() {
    local session_id="$1"
    
    log_debug "Performing health check for session: $session_id"
    
    if [[ -z "${SESSIONS[$session_id]:-}" ]]; then
        log_error "Session not found: $session_id"
        return 1
    fi
    
    local project_and_dir="${SESSIONS[$session_id]}"
    local project_name="${project_and_dir%%:*}"
    
    # Methode 1: tmux-Session-Check
    if [[ "$CLAUNCH_MODE" == "tmux" ]]; then
        local tmux_session_name="${TMUX_SESSION_PREFIX}-${project_name}"
        
        if tmux has-session -t "$tmux_session_name" 2>/dev/null; then
            # Prüfe ob Session aktiv ist (nicht suspended)
            local session_info
            session_info=$(tmux display-message -t "$tmux_session_name" -p "#{session_attached}")
            
            if [[ "$session_info" -gt 0 ]]; then
                update_session_state "$session_id" "$SESSION_STATE_RUNNING" "tmux session active"
                return 0
            else
                update_session_state "$session_id" "$SESSION_STATE_RUNNING" "tmux session detached but alive"
                return 0
            fi
        else
            update_session_state "$session_id" "$SESSION_STATE_STOPPED" "tmux session not found"
            return 1
        fi
    fi
    
    # Methode 2: Session-Datei-Check (Project-aware - Issue #89)
    local session_data="${SESSIONS[$session_id]}"
    local project_id
    
    # Extract project ID from session data
    if [[ "$session_data" == *":"*":"* ]]; then
        project_id="${session_data##*:}"
    else
        local working_dir="${session_data#*:}"
        project_id="$(get_current_project_context "$working_dir")"
    fi
    
    local session_file
    session_file="$(get_session_file_path "$project_id")"
    
    if [[ -f "$session_file" ]]; then
        local stored_session_id
        stored_session_id=$(cat "$session_file" 2>/dev/null || echo "")
        
        if [[ -n "$stored_session_id" ]]; then
            update_session_state "$session_id" "$SESSION_STATE_RUNNING" "project session file exists"
            return 0
        fi
    fi
    
    update_session_state "$session_id" "$SESSION_STATE_STOPPED" "no active session found"
    return 1
}

# Erkenne Usage-Limit-Status
detect_usage_limit() {
    local session_id="$1"
    
    log_debug "Checking for usage limits in session: $session_id"
    
    if [[ -z "${SESSIONS[$session_id]:-}" ]]; then
        return 1
    fi
    
    local project_and_dir="${SESSIONS[$session_id]}"
    local project_name="${project_and_dir%%:*}"
    
    # Prüfe tmux-Session-Output auf Usage-Limit-Meldungen
    if [[ "$CLAUNCH_MODE" == "tmux" ]]; then
        local tmux_session_name="${TMUX_SESSION_PREFIX}-${project_name}"
        
        if tmux has-session -t "$tmux_session_name" 2>/dev/null; then
            local session_output
            session_output=$(tmux capture-pane -t "$tmux_session_name" -p 2>/dev/null || echo "")
            
            if echo "$session_output" | grep -q "Claude AI usage limit reached\|usage limit reached"; then
                log_info "Usage limit detected in session: $session_id"
                update_session_state "$session_id" "$SESSION_STATE_USAGE_LIMITED" "usage limit detected in output"
                return 0
            fi
        fi
    fi
    
    # Alternative: Teste Claude CLI direkt
    local test_output
    if test_output=$(timeout "$HEALTH_CHECK_TIMEOUT" claude -p 'check' 2>&1); then
        if echo "$test_output" | grep -q "Claude AI usage limit reached\|usage limit reached"; then
            log_info "Usage limit detected via direct CLI test"
            update_session_state "$session_id" "$SESSION_STATE_USAGE_LIMITED" "usage limit detected via CLI"
            return 0
        fi
    fi
    
    return 1
}

# ===============================================================================
# RECOVERY-FUNKTIONEN
# ===============================================================================

# Führe Session-Recovery durch
perform_session_recovery() {
    local session_id="$1"
    local recovery_type="${2:-auto}"
    
    log_info "Starting session recovery: $session_id (type: $recovery_type)"
    
    if [[ -z "${SESSIONS[$session_id]:-}" ]]; then
        log_error "Cannot recover unknown session: $session_id"
        return 1
    fi
    
    # Prüfe Recovery-Limits
    local recovery_count="${SESSION_RECOVERY_COUNTS[$session_id]:-0}"
    if [[ $recovery_count -ge $MAX_RECOVERY_ATTEMPTS ]]; then
        log_error "Maximum recovery attempts reached for session: $session_id"
        update_session_state "$session_id" "$SESSION_STATE_ERROR" "max recovery attempts reached"
        return 1
    fi
    
    update_session_state "$session_id" "$SESSION_STATE_RECOVERING" "recovery attempt $((recovery_count + 1))"
    SESSION_RECOVERY_COUNTS["$session_id"]=$((recovery_count + 1))
    
    local project_and_dir="${SESSIONS[$session_id]}"
    local project_name="${project_and_dir%%:*}"
    local working_dir="${project_and_dir#*:}"
    
    # Recovery-Strategie basierend auf aktuellem Zustand
    local current_state="${SESSION_STATES[$session_id]:-$SESSION_STATE_UNKNOWN}"
    
    case "$current_state" in
        "$SESSION_STATE_USAGE_LIMITED")
            recover_from_usage_limit "$session_id"
            ;;
        "$SESSION_STATE_STOPPED")
            recover_stopped_session "$session_id" "$working_dir"
            ;;
        "$SESSION_STATE_ERROR")
            recover_error_session "$session_id" "$working_dir"
            ;;
        *)
            log_warn "No specific recovery strategy for state: $current_state"
            generic_session_recovery "$session_id" "$working_dir"
            ;;
    esac
}

# Recovery von Usage-Limit
recover_from_usage_limit() {
    local session_id="$1"
    
    log_info "Recovering from usage limit: $session_id"
    
    local project_and_dir="${SESSIONS[$session_id]}"
    local project_name="${project_and_dir%%:*}"
    
    # Sende Recovery-Kommando an Session
    if [[ "$CLAUNCH_MODE" == "tmux" ]]; then
        local tmux_session_name="${TMUX_SESSION_PREFIX}-${project_name}"
        
        if tmux has-session -t "$tmux_session_name" 2>/dev/null; then
            log_info "Sending recovery command to session: $session_id"
            tmux send-keys -t "$tmux_session_name" "/dev bitte mach weiter" Enter
            
            # Warte auf Recovery
            sleep "$RECOVERY_DELAY"
            
            # Prüfe ob Recovery erfolgreich war
            if ! detect_usage_limit "$session_id"; then
                log_info "Usage limit recovery successful: $session_id"
                update_session_state "$session_id" "$SESSION_STATE_RUNNING" "recovered from usage limit"
                SESSION_RECOVERY_COUNTS["$session_id"]=0  # Reset bei erfolgreichem Recovery
                return 0
            else
                log_warn "Usage limit recovery failed: $session_id"
                return 1
            fi
        fi
    fi
    
    log_error "Cannot send recovery command - no active tmux session"
    return 1
}

# ===============================================================================
# CONTEXT CLEARING FUNCTIONS (Issue #93)
# ===============================================================================

# Send context clear command to a session
# This function sends the /clear command to Claude via tmux send-keys
send_context_clear_command() {
    local session_name="$1"
    local wait_seconds="${2:-${QUEUE_CONTEXT_CLEAR_WAIT:-2}}"
    
    if [[ -z "$session_name" ]]; then
        log_error "send_context_clear_command: session_name parameter required"
        return 1
    fi
    
    log_info "Clearing context for session: $session_name"
    
    # Check if this is a tmux session or session ID  
    if [[ "$CLAUNCH_MODE" == "tmux" ]]; then
        local tmux_session_name
        
        # If it looks like a session ID, convert to tmux session name
        if [[ "$session_name" =~ ^sess- ]]; then
            # Extract project name from session data
            local project_and_dir="${SESSIONS[$session_name]:-}"
            if [[ -n "$project_and_dir" ]]; then
                local project_name="${project_and_dir%%:*}"
                tmux_session_name="${TMUX_SESSION_PREFIX}-${project_name}"
            else
                log_error "Cannot find project name for session ID: $session_name"
                return 1
            fi
        else
            # Assume it's already a tmux session name
            tmux_session_name="$session_name"
        fi
        
        if tmux has-session -t "$tmux_session_name" 2>/dev/null; then
            log_debug "Sending /clear command to tmux session: $tmux_session_name"
            
            # Send the /clear command
            if tmux send-keys -t "$tmux_session_name" '/clear' C-m 2>/dev/null; then
                log_debug "Context clear command sent, waiting ${wait_seconds}s for completion"
                sleep "$wait_seconds"
                log_info "Context cleared for session: $session_name"
                return 0
            else
                log_error "Failed to send context clear command to session: $tmux_session_name"
                return 1
            fi
        else
            log_warn "tmux session not found, cannot clear context: $tmux_session_name"
            return 1
        fi
    else
        log_warn "Context clearing only supported in tmux mode, current mode: ${CLAUNCH_MODE:-direct}"
        return 1
    fi
}

# Check if context clearing is supported for the current session
is_context_clearing_supported() {
    local session_id="$1"
    
    # Context clearing requires tmux mode
    if [[ "$CLAUNCH_MODE" != "tmux" ]]; then
        return 1
    fi
    
    # Session must exist and be active
    if [[ -z "${SESSIONS[$session_id]:-}" ]]; then
        return 1
    fi
    
    # Extract tmux session name and check if it exists
    local project_and_dir="${SESSIONS[$session_id]}"
    local project_name="${project_and_dir%%:*}"
    local tmux_session_name="${TMUX_SESSION_PREFIX}-${project_name}"
    
    tmux has-session -t "$tmux_session_name" 2>/dev/null
}

# Recovery gestoppter Session
recover_stopped_session() {
    local session_id="$1"
    local working_dir="$2"
    
    log_info "Recovering stopped session: $session_id"
    
    # Prüfe Restart-Limits
    local restart_count="${SESSION_RESTART_COUNTS[$session_id]:-0}"
    if [[ $restart_count -ge $MAX_RESTARTS ]]; then
        log_error "Maximum restarts reached for session: $session_id"
        update_session_state "$session_id" "$SESSION_STATE_ERROR" "max restarts reached"
        return 1
    fi
    
    SESSION_RESTART_COUNTS["$session_id"]=$((restart_count + 1))
    
    # Warte vor Neustart
    if [[ $SESSION_RESTART_DELAY -gt 0 ]]; then
        log_debug "Waiting ${SESSION_RESTART_DELAY}s before session restart"
        sleep "$SESSION_RESTART_DELAY"
    fi
    
    # Starte Session neu
    if declare -f start_claunch_session >/dev/null 2>&1; then
        cd "$working_dir"
        if start_claunch_session "$working_dir" "continue"; then
            log_info "Session restart successful: $session_id"
            update_session_state "$session_id" "$SESSION_STATE_RUNNING" "restarted successfully"
            SESSION_RECOVERY_COUNTS["$session_id"]=0
            return 0
        else
            log_error "Session restart failed: $session_id"
            update_session_state "$session_id" "$SESSION_STATE_ERROR" "restart failed"
            return 1
        fi
    else
        log_error "claunch integration not available for restart"
        return 1
    fi
}

# Recovery bei Fehlern
recover_error_session() {
    local session_id="$1"
    local working_dir="$2"
    
    log_info "Recovering error session: $session_id"
    
    # Bereinige potentiell korrupte Session-Dateien
    local project_and_dir="${SESSIONS[$session_id]}"
    local project_name="${project_and_dir%%:*}"
    local session_file="$HOME/.claude_session_${project_name}"
    
    if [[ -f "$session_file" ]]; then
        log_debug "Removing potentially corrupt session file: $session_file"
        rm -f "$session_file"
    fi
    
    # Versuche Clean-Restart
    recover_stopped_session "$session_id" "$working_dir"
}

# Generische Recovery
generic_session_recovery() {
    local session_id="$1"
    local working_dir="$2"
    
    log_info "Performing generic recovery: $session_id"
    
    # Erst Health-Check versuchen
    if perform_health_check "$session_id"; then
        log_info "Session is actually healthy: $session_id"
        return 0
    fi
    
    # Dann Standard-Recovery
    recover_stopped_session "$session_id" "$working_dir"
}

# ===============================================================================
# MONITORING-LOOP
# ===============================================================================

# Optimized session monitoring with batch operations (Issue #115)
monitor_sessions() {
    local check_interval="${1:-$HEALTH_CHECK_INTERVAL}"
    
    log_info "Starting optimized session monitoring (interval: ${check_interval}s)"
    
    while true; do
        log_debug "Performing batch session health checks"
        
        # Get active sessions in batch for efficiency
        local -a active_sessions_list
        mapfile -t active_sessions_list < <(get_active_sessions)
        
        log_debug "Checking ${#active_sessions_list[@]} active sessions"
        
        # Health-Check für aktive Sessions
        for session_id in "${active_sessions_list[@]}"; do
            [[ -z "$session_id" ]] && continue
            
            local current_state="${SESSION_STATES[$session_id]:-$SESSION_STATE_UNKNOWN}"
            
            # Überspringe Sessions, die bereits in Recovery sind
            if [[ "$current_state" == "$SESSION_STATE_RECOVERING" ]]; then
                continue
            fi
            
            # Führe Health-Check durch
            if ! perform_health_check "$session_id"; then
                log_warn "Health check failed for session: $session_id"
                
                # Auto-Recovery falls aktiviert
                if [[ "$AUTO_RECOVERY_ENABLED" == "true" ]]; then
                    log_info "Starting automatic recovery for session: $session_id"
                    perform_session_recovery "$session_id" "auto"
                fi
            else
                # Prüfe auf Usage-Limits
                if detect_usage_limit "$session_id"; then
                    if [[ "$AUTO_RECOVERY_ENABLED" == "true" ]]; then
                        log_info "Starting automatic usage limit recovery: $session_id"
                        perform_session_recovery "$session_id" "usage_limit"
                    fi
                fi
            fi
        done
        
        # Efficient session cleanup
        cleanup_sessions_efficient
        
        # Warte bis zum nächsten Check
        sleep "$check_interval"
    done
}

# ===============================================================================
# ÖFFENTLICHE API-FUNKTIONEN
# ===============================================================================

# Initialisiere Session-Manager (Issue #115 - optimized)
init_session_manager() {
    local config_file="${1:-config/default.conf}"
    
    log_info "Initializing optimized session manager"
    
    # CRITICAL: Initialize arrays once with guards
    if ! init_session_arrays_once; then
        log_error "Failed to initialize session arrays"
        return 1
    fi
    
    # Validate array initialization  
    if ! validate_session_arrays; then
        log_error "Session array validation failed"
        return 1
    fi
    
    # Load configuration using centralized loader (Issue #114)
    # If centralized config loader is available, use it
    if declare -f load_system_config >/dev/null 2>&1; then
        # Config should already be loaded by main process, but ensure it's loaded
        if [[ -z "${SYSTEM_CONFIG_LOADED:-}" ]]; then
            load_system_config "$config_file" || log_warn "Failed to load centralized config"
        fi
        
        # Get session manager specific config values using centralized functions
        MAX_RESTARTS=$(get_config "MAX_RESTARTS" "50")
        SESSION_RESTART_DELAY=$(get_config "SESSION_RESTART_DELAY" "5")
        HEALTH_CHECK_ENABLED=$(get_config "HEALTH_CHECK_ENABLED" "true")
        HEALTH_CHECK_INTERVAL=$(get_config "HEALTH_CHECK_INTERVAL" "30")
        HEALTH_CHECK_TIMEOUT=$(get_config "HEALTH_CHECK_TIMEOUT" "10")
        AUTO_RECOVERY_ENABLED=$(get_config "AUTO_RECOVERY_ENABLED" "true")
        RECOVERY_DELAY=$(get_config "RECOVERY_DELAY" "10")
        MAX_RECOVERY_ATTEMPTS=$(get_config "MAX_RECOVERY_ATTEMPTS" "3")
        
        log_debug "Session manager configured using centralized loader"
    else
        # Fallback to direct file reading for backward compatibility
        if [[ -f "$config_file" ]]; then
            while IFS='=' read -r key value; do
                [[ "$key" =~ ^[[:space:]]*# ]] && continue
                [[ -z "$key" ]] && continue
                
                # Remove quotes from beginning and end
                value=${value#\"} 
                value=${value%\"}
                value=${value#\'} 
                value=${value%\'}
                
                case "$key" in
                    MAX_RESTARTS|SESSION_RESTART_DELAY|HEALTH_CHECK_ENABLED|HEALTH_CHECK_INTERVAL|HEALTH_CHECK_TIMEOUT|AUTO_RECOVERY_ENABLED|RECOVERY_DELAY|MAX_RECOVERY_ATTEMPTS)
                        eval "$key='$value'"
                        ;;
                esac
            done < <(grep -E '^[^#]*=' "$config_file" || true)
            
            log_debug "Session manager configured from: $config_file (fallback method)"
        fi
    fi
    
    # Initialisiere claunch-Integration falls verfügbar
    if declare -f init_claunch_integration >/dev/null 2>&1; then
        init_claunch_integration "$config_file"
    fi
    
    log_info "Session manager initialized successfully"
}

# Starte verwaltete Session (Enhanced for Per-Project - Issue #89)
start_managed_session() {
    local project_name="$1"
    local working_dir="$2"
    local use_new_terminal="${3:-false}"
    shift 3
    local claude_args=("$@")
    
    # Generate project context
    local project_id
    project_id=$(get_current_project_context "$working_dir")
    
    log_info "Starting managed session for project: $project_name (ID: $project_id)"
    
    # Check if session already exists for this project
    local existing_session_id
    if existing_session_id=$(find_session_by_project "$project_id"); then
        log_info "Found existing session for project $project_id: $existing_session_id"
        
        local current_state="${SESSION_STATES[$existing_session_id]:-$SESSION_STATE_UNKNOWN}"
        if [[ "$current_state" == "$SESSION_STATE_RUNNING" ]]; then
            log_info "Session already running, returning existing session ID: $existing_session_id"
            echo "$existing_session_id"
            return 0
        else
            log_info "Existing session not running (state: $current_state), starting new session"
        fi
    fi
    
    # Generiere neue Session-ID mit project context
    local session_id
    session_id=$(generate_session_id "$project_name" "$project_id")
    
    # Registriere Session mit project context
    register_session "$session_id" "$project_name" "$working_dir" "$project_id"
    
    # Starte Session über claunch-Integration
    if declare -f start_or_resume_session >/dev/null 2>&1; then
        if start_or_resume_session "$working_dir" "$use_new_terminal" "${claude_args[@]}"; then
            update_session_state "$session_id" "$SESSION_STATE_RUNNING" "project session started successfully"
            
            # Store session ID in project-specific file
            local session_file
            session_file="$(get_session_file_path "$project_id")"
            echo "$session_id" > "$session_file"
            
            log_info "Project session started and registered: $session_id -> $session_file"
            echo "$session_id"  # Return session ID für Tracking
            return 0
        else
            update_session_state "$session_id" "$SESSION_STATE_ERROR" "failed to start project session"
            return 1
        fi
    else
        log_error "claunch integration not available for project session"
        update_session_state "$session_id" "$SESSION_STATE_ERROR" "claunch integration unavailable"
        return 1
    fi
}

# Stoppe verwaltete Session (Enhanced for Per-Project - Issue #89)
stop_managed_session() {
    local session_id="$1"
    
    log_info "Stopping managed project session: $session_id"
    
    if [[ -z "${SESSIONS[$session_id]:-}" ]]; then
        log_error "Session not found: $session_id"
        return 1
    fi
    
    # Extract project information using efficient data extraction
    local -a session_data_array
    if ! get_session_data_efficient "$session_id" session_data_array; then
        log_error "Failed to extract session data for: $session_id"
        return 1
    fi
    
    local project_name="${session_data_array[0]:-}"
    local working_dir="${session_data_array[1]:-}"
    local project_id="${session_data_array[2]:-}"
    
    log_debug "Stopping session for project: $project_name (ID: $project_id)"
    
    # Stoppe tmux-Session falls vorhanden
    if [[ "$CLAUNCH_MODE" == "tmux" ]]; then
        local tmux_session_name="${TMUX_SESSION_PREFIX}-${project_id}"
        
        if tmux has-session -t "$tmux_session_name" 2>/dev/null; then
            tmux kill-session -t "$tmux_session_name"
            log_info "Project tmux session terminated: $tmux_session_name"
        else
            log_debug "No tmux session found to terminate: $tmux_session_name"
        fi
    fi
    
    # Clean up project-specific session files
    local session_file
    session_file="$(get_session_file_path "$project_id")"
    
    if [[ -f "$session_file" ]]; then
        rm -f "$session_file"
        log_debug "Removed project session file: $session_file"
    fi
    
    # Clean up metadata file if it exists
    local metadata_file="${session_file}.metadata"
    if [[ -f "$metadata_file" ]]; then
        rm -f "$metadata_file"
        log_debug "Removed project session metadata: $metadata_file"
    fi
    
    # Update session state and clean up from tracking arrays
    update_session_state "$session_id" "$SESSION_STATE_STOPPED" "stopped by user"
    
    # Clean up project mappings
    if [[ -n "${PROJECT_SESSIONS[$project_id]:-}" ]]; then
        unset "PROJECT_SESSIONS[$project_id]"
    fi
    
    if [[ -n "${SESSION_PROJECTS[$session_id]:-}" ]]; then
        unset "SESSION_PROJECTS[$session_id]"
    fi
    
    log_info "Project session stopped and cleaned up: $session_id (project: $project_id)"
    return 0
}

# ===============================================================================
# ENHANCED SESSION DETECTION FUNCTIONS (für Setup Wizard)
# ===============================================================================

# Übergreifende Claude Session Detection für Setup Wizard
# 
# Diese Funktion implementiert eine mehrstufige Erkennungsstrategie für bestehende Claude-Sessions:
# 1. tmux-Sessions: Sucht nach aktiven tmux-Sessions mit Claude-bezogenen Namen
# 2. Session-Dateien: Prüft persistierte Session-IDs in bekannten Dateipfaden
# 3. Prozess-Baum: Analysiert laufende Prozesse auf Claude-Instanzen
# 4. Socket-Verbindungen: Heuristische Netzwerk-Analyse (experimentell)
#
# Die Methoden werden sequenziell ausgeführt und die erste erfolgreiche Detection
# bestimmt das Ergebnis. Dies ermöglicht robuste Erkennung auch bei partiellen
# System-Zuständen (z.B. tmux läuft aber Session-Datei fehlt).
#
# Rückgabe: 0 wenn Session gefunden, 1 wenn keine Session erkannt
detect_existing_claude_session() {
    log_debug "Starting comprehensive Claude session detection"
    
    # Definiere Detection-Methoden in Prioritätsreihenfolge
    # (von spezifischsten zu allgemeinsten)
    local detection_methods=(
        "check_tmux_sessions"        # Spezifisch: aktive tmux-Sessions
        "check_session_files"        # Spezifisch: persistierte Session-IDs
        "check_process_tree"         # Allgemein: laufende Claude-Prozesse
        "check_socket_connections"   # Heuristisch: Netzwerk-Verbindungen
    )
    
    for method in "${detection_methods[@]}"; do
        log_debug "Trying detection method: $method"
        
        if "$method"; then
            log_info "Claude session detected via $method"
            return 0
        fi
    done
    
    log_info "No existing Claude session detected"
    return 1
}

# Prüfe tmux-Sessions auf Claude-bezogene Sessions
#
# Implementiert eine zweistufige tmux-Session-Erkennung:
# 1. Exakte Übereinstimmung: Sucht nach dem erwarteten Session-Namen für das aktuelle Projekt
# 2. Pattern-Matching: Sucht nach Sessions mit Claude-relevanten Namensmustern
# 3. Content-Validation: Analysiert Session-Inhalte auf Claude-spezifische Ausgaben
#
# Die Funktion verwendet tmux's session formatting (#{session_name}) für zuverlässige
# Namensextraktion und grep mit erweiterten Regex für flexible Pattern-Erkennung.
check_tmux_sessions() {
    local project_name=$(basename "$(pwd)")
    local session_pattern="${TMUX_SESSION_PREFIX:-claude-auto-resume}-${project_name}"
    
    # Stufe 1: Exakte Übereinstimmung mit erwartetem Session-Namen
    # Dies ist der optimale Fall - die Session wurde von unserem System erstellt
    if tmux has-session -t "$session_pattern" 2>/dev/null; then
        DETECTED_SESSION_NAME="$session_pattern"
        log_info "Found exact tmux session match: $session_pattern"
        return 0
    fi
    
    # Stufe 2: Pattern-basierte Suche nach Claude-relevanten Session-Namen
    # Regex erklärt: "claude" (case-insensitive), "auto-resume", oder "sess-" (Session-ID Präfix)
    local matching_sessions
    matching_sessions=$(tmux list-sessions -F '#{session_name}' 2>/dev/null | grep -E "claude|auto-resume|sess-" || true)
    
    if [[ -n "$matching_sessions" ]]; then
        log_info "Found potential Claude tmux sessions: $matching_sessions"
        DETECTED_SESSION_NAME=$(echo "$matching_sessions" | head -1)
        
        # Stufe 3: Content-Validation - verifiziere Claude-Aktivität in gefundenen Sessions
        # Verwende tmux capture-pane um den aktuellen Session-Inhalt zu analysieren
        # Dies verhindert False-Positives von unrelated Sessions mit ähnlichen Namen
        for session in $matching_sessions; do
            local session_output
            session_output=$(tmux capture-pane -t "$session" -p 2>/dev/null || echo "")
            
            # Suche nach Claude-spezifischen Ausgabeindikatoren:
            # - "claude"/"Claude": Kommandozeilen-Tool oder Begrüßung
            # - "session"/"sess-": Session-ID-Referenzen in Claude-Ausgaben
            if echo "$session_output" | grep -q "claude\|Claude\|session\|sess-"; then
                DETECTED_SESSION_NAME="$session"
                log_info "Confirmed Claude activity in session: $session"
                return 0
            fi
        done
    fi
    
    return 1
}

# Prüfe Session-Dateien auf persistierte Session-IDs
#
# Durchsucht bekannte Dateipfade nach gespeicherten Claude Session-IDs.
# Diese Dateien werden vom System erstellt um Session-Persistenz über
# Terminal-Neustarts hinweg zu ermöglichen.
# 
# Priorität der Dateipfade (wichtigste zuerst):
# 1. Projektspezifische Session-Datei im Home-Verzeichnis
# 2. Legacy Auto-Resume Session-Datei (Backwards-Kompatibilität) 
# 3. Lokale Session-Datei im Projektverzeichnis
# 4. Globale Session-Datei (fallback für nicht-projekt-spezifische Usage)
check_session_files() {
    local project_name=$(basename "$(pwd)")
    local session_files=(
        "$HOME/.claude_session_${project_name}"     # Projekt-spezifisch
        "$HOME/.claude_auto_resume_${project_name}" # Legacy-Format
        "$(pwd)/.claude_session"                    # Lokal im Projekt
        "$HOME/.claude_session"
    )
    
    for file in "${session_files[@]}"; do
        if [[ -f "$file" && -s "$file" ]]; then
            local session_id
            session_id=$(cat "$file" 2>/dev/null | head -1 | tr -d '\n\r' | sed 's/[[:space:]]*$//')
            
            if [[ -n "$session_id" ]]; then
                log_info "Found session file: $file with ID: $session_id"
                
                # Validiere Session ID Format
                if [[ "$session_id" =~ ^sess- ]] && [[ ${#session_id} -ge 10 ]]; then
                    DETECTED_SESSION_ID="$session_id"
                    
                    # Prüfe ob Session noch aktiv ist (optional)
                    if validate_session_id_active "$session_id"; then
                        log_info "Confirmed active session from file: $session_id"
                        return 0
                    else
                        log_warn "Session file found but session may be inactive: $session_id"
                        return 0  # Trotzdem als gefunden markieren
                    fi
                else
                    log_warn "Invalid session ID format in file $file: $session_id"
                fi
            fi
        fi
    done
    
    return 1
}

# Prüfe Prozess-Baum auf Claude-Instanzen
check_process_tree() {
    log_debug "Checking process tree for Claude instances"
    
    # Finde Claude-Prozesse
    local claude_processes
    claude_processes=$(pgrep -f "claude" 2>/dev/null || true)
    
    if [[ -n "$claude_processes" ]]; then
        log_info "Found running Claude processes: $claude_processes"
        
        # Prüfe ob Claude-Prozesse in tmux laufen
        for pid in $claude_processes; do
            # Prüfe ob der Prozess in einer tmux-Session läuft
            if tmux list-panes -a -F '#{pane_pid} #{session_name}' 2>/dev/null | grep -q "^$pid "; then
                local session_name
                session_name=$(tmux list-panes -a -F '#{pane_pid} #{session_name}' 2>/dev/null | grep "^$pid " | head -1 | cut -d' ' -f2)
                log_info "Found Claude process $pid running in tmux session: $session_name"
                DETECTED_SESSION_NAME="$session_name"
                return 0
            fi
        done
        
        # Auch wenn nicht in tmux, könnte es eine direkte Claude-Instanz sein
        log_info "Found Claude processes but not in tmux sessions"
        return 0
    fi
    
    return 1
}

# Prüfe Socket-Verbindungen (erweiterte Detection)
check_socket_connections() {
    log_debug "Checking socket connections for Claude activity"
    
    # Prüfe auf offene Netzwerkverbindungen zu Claude-Servern
    # Dies ist eine heuristische Methode, die nach typischen Claude-Verbindungen sucht
    if has_command "netstat"; then
        local claude_connections
        claude_connections=$(netstat -an 2>/dev/null | grep -E "anthropic|claude|443" | grep ESTABLISHED || true)
        
        if [[ -n "$claude_connections" ]]; then
            log_debug "Found potential Claude network connections"
            return 0
        fi
    elif has_command "lsof"; then
        local claude_network
        claude_network=$(lsof -i -n 2>/dev/null | grep -E "claude|anthropic" || true)
        
        if [[ -n "$claude_network" ]]; then
            log_debug "Found Claude network activity via lsof"
            return 0
        fi
    fi
    
    return 1
}

# Validiere ob eine Session-ID noch aktiv ist
validate_session_id_active() {
    local session_id="$1"
    
    # Basis-Validierung der Session-ID-Format
    if [[ ! "$session_id" =~ ^sess- ]] || [[ ${#session_id} -lt 10 ]]; then
        log_debug "Invalid session ID format: $session_id"
        return 1
    fi
    
    # Prüfe ob tmux-Sessions mit dieser Session-ID in Verbindung stehen
    local tmux_sessions
    tmux_sessions=$(tmux list-sessions 2>/dev/null || true)
    
    if [[ -n "$tmux_sessions" ]]; then
        # Durchsuche Session-Outputs nach der Session-ID
        while IFS= read -r session_line; do
            if [[ -n "$session_line" ]]; then
                local session_name
                session_name=$(echo "$session_line" | cut -d':' -f1)
                
                local session_output
                session_output=$(tmux capture-pane -t "$session_name" -p 2>/dev/null || echo "")
                
                if echo "$session_output" | grep -q "$session_id"; then
                    log_debug "Session ID $session_id found in tmux session: $session_name"
                    return 0
                fi
            fi
        done <<< "$tmux_sessions"
    fi
    
    # Session-ID nicht in aktiven Sessions gefunden
    return 1
}

# Erweiterte Session-Information sammeln
get_session_info() {
    local session_identifier="$1"
    
    echo "Session Information:"
    echo "=================="
    
    # Falls es eine tmux-Session ist
    if tmux has-session -t "$session_identifier" 2>/dev/null; then
        echo "Type: tmux session"
        echo "Name: $session_identifier"
        echo "Created: $(tmux list-sessions -F '#{session_created} #{session_name}' | grep "$session_identifier" | cut -d' ' -f1)"
        echo "Windows: $(tmux list-windows -t "$session_identifier" | wc -l)"
        echo ""
        echo "Recent output:"
        tmux capture-pane -t "$session_identifier" -p | tail -5
    # Falls es eine Session-ID ist
    elif [[ "$session_identifier" =~ ^sess- ]]; then
        echo "Type: Claude session ID"
        echo "Session ID: $session_identifier"
        echo "Format: $(if [[ ${#session_identifier} -ge 20 ]]; then echo "Valid"; else echo "Short/Invalid"; fi)"
        
        # Suche zugehörige tmux-Session
        local found_session=""
        local tmux_sessions
        tmux_sessions=$(tmux list-sessions -F '#{session_name}' 2>/dev/null || true)
        
        if [[ -n "$tmux_sessions" ]]; then
            while IFS= read -r session_name; do
                if [[ -n "$session_name" ]]; then
                    local session_output
                    session_output=$(tmux capture-pane -t "$session_name" -p 2>/dev/null || echo "")
                    
                    if echo "$session_output" | grep -q "$session_identifier"; then
                        found_session="$session_name"
                        break
                    fi
                fi
            done <<< "$tmux_sessions"
        fi
        
        if [[ -n "$found_session" ]]; then
            echo "Associated tmux session: $found_session"
        else
            echo "Associated tmux session: Not found"
        fi
    else
        echo "Type: Unknown"
        echo "Identifier: $session_identifier"
    fi
}

# ===============================================================================
# MAIN ENTRY POINT (für Testing)
# ===============================================================================

if [[ "${BASH_SOURCE[0]}" == "${0}" ]]; then
    echo "=== Session Manager Test ==="
    
    init_session_manager
    
    echo "Configuration:"
    echo "  MAX_RESTARTS: $MAX_RESTARTS"
    echo "  HEALTH_CHECK_ENABLED: $HEALTH_CHECK_ENABLED"
    echo "  AUTO_RECOVERY_ENABLED: $AUTO_RECOVERY_ENABLED"
    echo ""
    
    list_sessions
    
    if [[ "${1:-}" == "--monitor" ]]; then
        echo "Starting session monitoring..."
        monitor_sessions
    fi
fi<|MERGE_RESOLUTION|>--- conflicted
+++ resolved
@@ -41,12 +41,6 @@
 declare -gA PROJECT_CONTEXT_CACHE 2>/dev/null || true
 
 # Additional performance optimization constants (Issue #115)
-<<<<<<< HEAD
-# Use declare -gx pattern to prevent readonly variable conflicts
-declare -gx DEFAULT_SESSION_CLEANUP_AGE="${DEFAULT_SESSION_CLEANUP_AGE:-1800}"    # 30 minutes for stopped sessions
-declare -gx DEFAULT_ERROR_SESSION_CLEANUP_AGE="${DEFAULT_ERROR_SESSION_CLEANUP_AGE:-900}"   # 15 minutes for error sessions
-declare -gx BATCH_OPERATION_THRESHOLD="${BATCH_OPERATION_THRESHOLD:-10}"     # Use batch operations when >=10 sessions
-=======
 # Use simple conditional assignment to avoid readonly conflicts
 if [[ -z "${DEFAULT_SESSION_CLEANUP_AGE:-}" ]]; then
     DEFAULT_SESSION_CLEANUP_AGE=1800  # 30 minutes for stopped sessions
@@ -59,7 +53,6 @@
 if [[ -z "${BATCH_OPERATION_THRESHOLD:-}" ]]; then
     BATCH_OPERATION_THRESHOLD=10     # Use batch operations when >=10 sessions
 fi
->>>>>>> d2479382
 
 # Project context cache to avoid repeated computation (moved to global for consistency)
 # declare -A PROJECT_CONTEXT_CACHE  # Moved to optimization section above
